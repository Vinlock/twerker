{
<<<<<<< HEAD
  "name": "twerker-monorepo",
  "version": "0.0.0",
  "private": true,
  "packageManager": "pnpm@8.15.4",
=======
  "name": "twerker",
  "version": "1.0.1",
  "description": "A TypeScript worker thread pool implementation",
  "main": "dist/index.js",
  "types": "dist/index.d.ts",
  "type": "module",
  "files": [
    "dist"
  ],
>>>>>>> 5db28fe7
  "scripts": {
    "build": "turbo build",
    "test": "turbo test",
    "format": "biome format --write .",
    "lint": "biome lint .",
    "check": "biome check --apply-unsafe .",
    "ci": "biome ci .",
    "clean": "turbo clean && rm -rf node_modules"
  },
  "devDependencies": {
    "@biomejs/biome": "1.9.4",
    "turbo": "2.4.2",
    "typescript": "5.7.3"
  },
  "engines": {
    "node": ">=16.0.0"
  }
}<|MERGE_RESOLUTION|>--- conflicted
+++ resolved
@@ -1,20 +1,8 @@
 {
-<<<<<<< HEAD
   "name": "twerker-monorepo",
-  "version": "0.0.0",
+  "version": "1.0.1",
   "private": true,
   "packageManager": "pnpm@8.15.4",
-=======
-  "name": "twerker",
-  "version": "1.0.1",
-  "description": "A TypeScript worker thread pool implementation",
-  "main": "dist/index.js",
-  "types": "dist/index.d.ts",
-  "type": "module",
-  "files": [
-    "dist"
-  ],
->>>>>>> 5db28fe7
   "scripts": {
     "build": "turbo build",
     "test": "turbo test",
